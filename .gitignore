# Compiled Object files
*.slo
*.lo
*.o
*.obj

# Precompiled Headers
*.gch
*.pch

# Compiled Dynamic libraries
*.so
*.dylib
*.dll

# Fortran module files
*.mod

# Compiled Static libraries
*.lai
*.la
*.a
*.lib

# Executables
*.exe
*.out
*.app
*~

# doc
doc/html
doc/latex
doc/doc

#dmlc
config.mk

*.pyc
.Rhistory
*log
Debug
*suo
tracker

# vim
*.swp
*.swo
*.swn
.vimrc
.ycm_extra_conf.py
.ycm_extra_conf.pyc

# Emacs
.#*
.clang_complete
.dir-locals.el
__pycache__
*.pkl
*.params
*.json
*.d
build
data
recommonmark
bin
deps

# R
*.Rcheck
*.rds
*.Rproj
.Rproj.user
R-package/inst/*
*.tar.gz

# data
*.rec
*.lst
*.zip
*ubyte
*.bin

# ipython notebook
*_pb2.py
*.ipynb_checkpoints*
input.txt*


<<<<<<< HEAD
# Scala package
*.idea
*.class
scala-package/*/target/
scala-package/*/*/target/
*.scala_dependencies
*.worksheet
*.idea
*.iml
*.classpath
*.project
*.settings
=======
# ctags
tags
>>>>>>> 520e5c2c
<|MERGE_RESOLUTION|>--- conflicted
+++ resolved
@@ -86,10 +86,13 @@
 *.ipynb_checkpoints*
 input.txt*
 
+# Jetbrain
+.idea
 
-<<<<<<< HEAD
+# ctags
+tags
+
 # Scala package
-*.idea
 *.class
 scala-package/*/target/
 scala-package/*/*/target/
@@ -99,8 +102,4 @@
 *.iml
 *.classpath
 *.project
-*.settings
-=======
-# ctags
-tags
->>>>>>> 520e5c2c
+*.settings